/*
 * Copyright (C) 2024 wolfSSL Inc.
 *
 * This file is part of wolfHSM.
 *
 * wolfHSM is free software; you can redistribute it and/or modify
 * it under the terms of the GNU General Public License as published by
 * the Free Software Foundation; either version 3 of the License, or
 * (at your option) any later version.
 *
 * wolfHSM is distributed in the hope that it will be useful,
 * but WITHOUT ANY WARRANTY; without even the implied warranty of
 * MERCHANTABILITY or FITNESS FOR A PARTICULAR PURPOSE.  See the
 * GNU General Public License for more details.
 *
 * You should have received a copy of the GNU General Public License
 * along with wolfHSM.  If not, see <http://www.gnu.org/licenses/>.
 */
/*
 * src/wh_server/cryptocb.c
 *
 */

/* Pick up server config */
#include "wolfhsm/wh_server.h"

/* System libraries */
#include <stdint.h>
#include <stddef.h>  /* For NULL */
#include <string.h>  /* For memset, memcpy */

#ifndef WOLFHSM_CFG_NO_CRYPTO

#include "wolfssl/wolfcrypt/settings.h"
#include "wolfssl/wolfcrypt/types.h"
#include "wolfssl/wolfcrypt/error-crypt.h"

#include "wolfhsm/wh_error.h"
#include "wolfhsm/wh_packet.h"
#include "wolfhsm/wh_server_keystore.h"
#include "wolfhsm/wh_server_crypto.h"

#include "wolfhsm/wh_server.h"

#ifndef NO_RSA
static int hsmCacheKeyRsa(whServerContext* server, RsaKey* key, whKeyId* outId)
{
    int ret = 0;
    int slotIdx = 0;
    whKeyId keyId = WH_KEYTYPE_CRYPTO;
    /* get a free slot */
    ret = slotIdx = hsmCacheFindSlot(server);
    if (ret >= 0) {
        ret = hsmGetUniqueId(server, &keyId);
    }
    if (ret == 0) {
        /* export key */
        /* TODO: Fix wolfCrypto to allow KeyToDer when KEY_GEN is NOT set */
        XMEMSET((uint8_t*)&server->cache[slotIdx], 0, sizeof(whServerCacheSlot));
        ret = wc_RsaKeyToDer(key, server->cache[slotIdx].buffer,
            WOLFHSM_CFG_SERVER_KEYCACHE_BUFSIZE);
    }
    if (ret > 0) {
        /* set meta */
        server->cache[slotIdx].meta->id = keyId;
        server->cache[slotIdx].meta->len = ret;
        /* export keyId */
        *outId = keyId;
        ret = 0;
    }
    return ret;
}

static int hsmLoadKeyRsa(whServerContext* server, RsaKey* key, whKeyId keyId)
{
    int ret = 0;
    int slotIdx = 0;
    uint32_t idx = 0;
    uint32_t size;
    keyId |= (WH_KEYTYPE_CRYPTO | (server->comm->client_id << 8));
    /* freshen the key */
    ret = slotIdx = hsmFreshenKey(server, keyId);
    /* decode the key */
    if (ret >= 0) {
        size = WOLFHSM_CFG_SERVER_KEYCACHE_BUFSIZE;
        ret = wc_RsaPrivateKeyDecode(server->cache[slotIdx].buffer, (word32*)&idx, key,
            size);
    }
    return ret;
}
#ifdef WOLFSSL_KEY_GEN
static int hsmCryptoRsaKeyGen(whServerContext* server, whPacket* packet,
    uint16_t* size)
{
    int ret;
    whKeyId keyId = WH_KEYID_ERASED;
    /* init the rsa key */
    ret = wc_InitRsaKey_ex(server->crypto->algoCtx.rsa, NULL, server->crypto->devId);
    /* make the rsa key with the given params */
    if (ret == 0) {
        ret = wc_MakeRsaKey(server->crypto->algoCtx.rsa,
            (word32)packet->pkRsakgReq.size, (long)packet->pkRsakgReq.e,
            server->crypto->rng);
    }
    /* cache the generated key, data will be blown away */
    if (ret == 0)
        ret = hsmCacheKeyRsa(server, server->crypto->algoCtx.rsa, &keyId);
    wc_FreeRsaKey(server->crypto->algoCtx.rsa);
    if (ret == 0) {
        /* set the assigned id */
        packet->pkRsakgRes.keyId = (keyId & WH_KEYID_MASK);
        *size = WH_PACKET_STUB_SIZE + sizeof(packet->pkRsakgRes);
    }
    return ret;
}
#endif /* WOLFSSL_KEY_GEN */

static int hsmCryptoRsaFunction(whServerContext* server, whPacket* packet,
    uint16_t* size)
{
    int ret;
    word32 len;
    /* in and out are after the fixed size fields */
    byte* in = (uint8_t*)(&packet->pkRsaReq + 1);
    byte* out = (uint8_t*)(&packet->pkRsaRes + 1);
    /* init rsa key */
    ret = wc_InitRsaKey_ex(server->crypto->algoCtx.rsa, NULL, server->crypto->devId);
    /* load the key from the keystore */
    if (ret == 0) {
        ret = hsmLoadKeyRsa(server, server->crypto->algoCtx.rsa,
            packet->pkRsaReq.keyId);
    }
    /* do the rsa operation */
    if (ret == 0) {
        len = packet->pkRsaReq.outLen;
        ret = wc_RsaFunction(in, packet->pkRsaReq.inLen, out, &len,
            packet->pkRsaReq.opType, server->crypto->algoCtx.rsa, server->crypto->rng);
    }
    /* free the key */
    wc_FreeRsaKey(server->crypto->algoCtx.rsa);
    if (ret == 0) {
        /*set outLen */
        packet->pkRsaRes.outLen = len;
        *size = WH_PACKET_STUB_SIZE + sizeof(packet->pkRsaRes) + len;
    }
    return ret;
}

static int hsmCryptoRsaGetSize(whServerContext* server, whPacket* packet,
    uint16_t* size)
{
    int ret;
    /* init rsa key */
    ret = wc_InitRsaKey_ex(server->crypto->algoCtx.rsa, NULL, server->crypto->devId);
    /* load the key from the keystore */
    if (ret == 0) {
        ret = hsmLoadKeyRsa(server, server->crypto->algoCtx.rsa,
            packet->pkRsaGetSizeReq.keyId);
    }
    /* get the size */
    if (ret == 0)
        ret = wc_RsaEncryptSize(server->crypto->algoCtx.rsa);
    wc_FreeRsaKey(server->crypto->algoCtx.rsa);
    if (ret > 0) {
        /*set keySize */
        packet->pkRsaGetSizeRes.keySize = ret;
        *size = WH_PACKET_STUB_SIZE + sizeof(packet->pkRsaGetSizeRes);
        ret = 0;
    }
    return ret;
}
#endif /* !NO_RSA */

#ifdef HAVE_CURVE25519
static int hsmCacheKeyCurve25519(whServerContext* server, curve25519_key* key,
    whKeyId* outId)
{
    int ret;
    int slotIdx = 0;
    word32 privSz = CURVE25519_KEYSIZE;
    word32 pubSz = CURVE25519_KEYSIZE;
    whKeyId keyId = WH_KEYTYPE_CRYPTO;
    /* get a free slot */
    ret = slotIdx = hsmCacheFindSlot(server);
    if (ret >= 0) {
        ret = hsmGetUniqueId(server, &keyId);
    }
    if (ret == 0) {
        XMEMSET((uint8_t*)&server->cache[slotIdx], 0, sizeof(whServerCacheSlot));
        /* export key */
        ret = wc_curve25519_export_key_raw(key,
            server->cache[slotIdx].buffer + CURVE25519_KEYSIZE, &privSz,
            server->cache[slotIdx].buffer, &pubSz);
    }
    if (ret == 0) {
        /* set meta */
        server->cache[slotIdx].meta->id = keyId;
        server->cache[slotIdx].meta->len = CURVE25519_KEYSIZE * 2;
        /* export keyId */
        *outId = keyId;
    }
    return ret;
}

static int hsmLoadKeyCurve25519(whServerContext* server, curve25519_key* key,
    whKeyId keyId)
{
    int ret = 0;
    int slotIdx = 0;
    uint32_t privSz = CURVE25519_KEYSIZE;
    uint32_t pubSz = CURVE25519_KEYSIZE;
    keyId |= WH_KEYTYPE_CRYPTO;
    /* freshen the key */
    ret = slotIdx = hsmFreshenKey(server, keyId);
    /* decode the key */
    if (ret >= 0) {
        ret = wc_curve25519_import_public(server->cache[slotIdx].buffer,
            (word32)pubSz, key);
    }
    /* only import private if what we got back holds 2 keys */
    if (ret == 0 && server->cache[slotIdx].meta->len == CURVE25519_KEYSIZE * 2) {
        ret = wc_curve25519_import_private(
            server->cache[slotIdx].buffer + pubSz, (word32)privSz, key);
    }
    return ret;
}

static int hsmCryptoCurve25519KeyGen(whServerContext* server, whPacket* packet,
    uint16_t* size)
{
    int ret;
    whKeyId keyId = WH_KEYID_ERASED;
    /* init private key */
    ret = wc_curve25519_init_ex(server->crypto->algoCtx.curve25519Private, NULL,
        server->crypto->devId);
    /* make the key */
    if (ret == 0) {
        ret = wc_curve25519_make_key(server->crypto->rng,
            (word32)packet->pkCurve25519kgReq.sz,
            server->crypto->algoCtx.curve25519Private);
    }
    /* cache the generated key */
    if (ret == 0) {
        ret = hsmCacheKeyCurve25519(server, server->crypto->algoCtx.curve25519Private,
            &keyId);
    }
    /* set the assigned id */
    wc_curve25519_free(server->crypto->algoCtx.curve25519Private);
    if (ret == 0) {
        /* send only keyId */
        packet->pkCurve25519kgRes.keyId = (keyId & WH_KEYID_MASK);
        *size = WH_PACKET_STUB_SIZE + sizeof(packet->pkCurve25519kgRes);
    }
    return ret;
}

static int hsmCryptoCurve25519(whServerContext* server, whPacket* packet,
    uint16_t* size)
{
    int ret;
    word32 len;
    /* out is after the fixed size fields */
    byte* out = (uint8_t*)(&packet->pkCurve25519Res + 1);
    /* init ecc key */
    ret = wc_curve25519_init_ex(server->crypto->algoCtx.curve25519Private, NULL,
        server->crypto->devId);
    if (ret == 0) {
        ret = wc_curve25519_init_ex(server->crypto->pubKey.curve25519Public,
            NULL, server->crypto->devId);
    }
    /* load the private key */
    if (ret == 0) {
        ret = hsmLoadKeyCurve25519(server,
            server->crypto->algoCtx.curve25519Private,
            WH_MAKE_KEYID(WH_KEYTYPE_CRYPTO,
            server->comm->client_id,
            packet->pkCurve25519Req.privateKeyId));
    }
    /* load the public key */
    if (ret == 0) {
        ret = hsmLoadKeyCurve25519(server,
            server->crypto->pubKey.curve25519Public,
            WH_MAKE_KEYID(WH_KEYTYPE_CRYPTO,
            server->comm->client_id,
            packet->pkCurve25519Req.publicKeyId));
    }
    /* make shared secret */
    if (ret == 0) {
        len = CURVE25519_KEYSIZE;
        ret = wc_curve25519_shared_secret_ex(
            server->crypto->algoCtx.curve25519Private,
            server->crypto->pubKey.curve25519Public, out, (word32*)&len,
            packet->pkCurve25519Req.endian);
    }
    wc_curve25519_free(server->crypto->algoCtx.curve25519Private);
    wc_curve25519_free(server->crypto->pubKey.curve25519Public);
    if (ret == 0) {
        *size = WH_PACKET_STUB_SIZE + sizeof(packet->pkCurve25519Res) +
            len;
        packet->pkCurve25519Res.sz = len;
    }
    return ret;
}
#endif /* HAVE_CURVE25519 */

#ifdef HAVE_ECC
static int hsmCacheKeyEcc(whServerContext* server, ecc_key* key, whKeyId* outId)
{
    int ret;
    int slotIdx = 0;
    word32 qxLen = 0;
    word32 qyLen = 0;
    word32 qdLen = 0;
    whKeyId keyId = WH_KEYTYPE_CRYPTO;
    byte* qxBuf = NULL;
    byte* qyBuf = NULL;
    byte* qdBuf = NULL;
    /* get a free slot */
    ret = slotIdx = hsmCacheFindSlot(server);
    if (ret >= 0) {
        ret = hsmGetUniqueId(server, &keyId);
    }
    /* export key */
    if (ret == 0) {
        XMEMSET((uint8_t*)&server->cache[slotIdx], 0, sizeof(whServerCacheSlot));
        if (key->type != ECC_PRIVATEKEY_ONLY) {
            qxLen = qyLen = key->dp->size;
            qxBuf = server->cache[slotIdx].buffer;
            qyBuf = qxBuf + qxLen;
        }
        if (key->type == ECC_PRIVATEKEY_ONLY || key->type == ECC_PRIVATEKEY) {
            qdLen = key->dp->size;
            if (key->type == ECC_PRIVATEKEY_ONLY) {
                qdBuf = server->cache[slotIdx].buffer;
            }
            else {
                qdBuf = qyBuf + qyLen;
            }
        }
        ret = wc_ecc_export_private_raw(key, qxBuf, &qxLen, qyBuf, &qyLen,
            qdBuf, &qdLen);
    }
    if (ret == 0) {
        /* set meta */
        server->cache[slotIdx].meta->id = keyId;
        server->cache[slotIdx].meta->len = qxLen + qyLen + qdLen;
        /* export keyId */
        *outId = keyId;
    }
    return ret;
}

static int hsmLoadKeyEcc(whServerContext* server, ecc_key* key, uint16_t keyId,
    int curveId)
{
    int ret;
    int slotIdx = 0;
    int curveIdx;
    word32 qxLen = 0;
    word32 qyLen = 0;
    word32 qdLen = 0;
    word32 keySz;
    byte* qxBuf = NULL;
    byte* qyBuf = NULL;
    byte* qdBuf = NULL;
    keyId |= WH_KEYTYPE_CRYPTO;
    /* freshen the key */
    ret = slotIdx = hsmFreshenKey(server, keyId);
    /* get the size by curveId */
    if (ret >= 0) {
        ret = curveIdx = wc_ecc_get_curve_idx(curveId);
        if (curveIdx != ECC_CURVE_INVALID) {
            keySz = ecc_sets[curveIdx].size;
        }
    }
    /* decode the key */
    if (ret >= 0) {
        /* determine which buffers should be set by size, wc_ecc_import_unsigned
         * will set the key type accordingly */
        if (server->cache[slotIdx].meta->len == keySz * 3) {
            qxLen = qyLen = qdLen = keySz;
            qxBuf = server->cache[slotIdx].buffer;
            qyBuf = qxBuf + qxLen;
            qdBuf = qyBuf + qyLen;
        }
        else if (server->cache[slotIdx].meta->len == keySz * 2) {
            qxLen = qyLen = keySz;
            qxBuf = server->cache[slotIdx].buffer;
            qyBuf = qxBuf + qxLen;
        }
        else {
            qxLen = qyLen = qdLen = keySz;
            qdBuf = server->cache[slotIdx].buffer;
        }
        ret = wc_ecc_import_unsigned(key, qxBuf, qyBuf, qdBuf, curveId);
    }
    return ret;
}

static int hsmCryptoEcKeyGen(whServerContext* server, whPacket* packet,
    uint16_t* size)
{
    int ret;
    whKeyId keyId = WH_KEYID_ERASED;
    /* init ecc key */
    ret = wc_ecc_init_ex(server->crypto->algoCtx.eccPrivate, NULL,
        server->crypto->devId);
    /* generate the key the key */
    if (ret == 0) {
        ret = wc_ecc_make_key_ex(server->crypto->rng,
            (word32)packet->pkEckgReq.sz, server->crypto->algoCtx.eccPrivate,
            packet->pkEckgReq.curveId);
    }
    /* cache the generated key */
    if (ret == 0)
        ret = hsmCacheKeyEcc(server, server->crypto->algoCtx.eccPrivate, &keyId);
    /* set the assigned id */
    wc_ecc_free(server->crypto->algoCtx.eccPrivate);
    if (ret == 0) {
        packet->pkEckgRes.keyId = keyId;
        *size = WH_PACKET_STUB_SIZE + sizeof(packet->pkEckgRes);
    }
    return ret;
}

static int hsmCryptoEcdh(whServerContext* server, whPacket* packet,
    uint16_t* size)
{
    int ret;
    word32 len;
    /* out is after the fixed size fields */
    byte* out = (uint8_t*)(&packet->pkEcdhRes + 1);
    /* init ecc key */
    ret = wc_ecc_init_ex(server->crypto->algoCtx.eccPrivate, NULL,
        server->crypto->devId);
    if (ret == 0) {
        ret = wc_ecc_init_ex(server->crypto->algoCtx.eccPrivate, NULL,
            server->crypto->devId);
    }
    /* load the private key */
    if (ret == 0) {
        ret = hsmLoadKeyEcc(server, server->crypto->algoCtx.eccPrivate,
            packet->pkEcdhReq.privateKeyId, packet->pkEcdhReq.curveId);
    }
    /* set rng */
    if (ret == 0)
        ret = wc_ecc_set_rng(server->crypto->algoCtx.eccPrivate, server->crypto->rng);
    /* load the public key */
    if (ret == 0) {
        ret = hsmLoadKeyEcc(server, server->crypto->pubKey.eccPublic,
            packet->pkEcdhReq.publicKeyId, packet->pkEcdhReq.curveId);
    }
    /* make shared secret */
    if (ret == 0) {
        len = server->crypto->algoCtx.eccPrivate->dp->size;
        ret = wc_ecc_shared_secret(server->crypto->algoCtx.eccPrivate,
            server->crypto->pubKey.eccPublic, out, &len);
    }
    wc_ecc_free(server->crypto->algoCtx.eccPrivate);
    wc_ecc_free(server->crypto->pubKey.eccPublic);
    if (ret == 0) {
        packet->pkEcdhRes.sz = len;
        *size = WH_PACKET_STUB_SIZE + sizeof(packet->pkEcdhRes) + len;
    }
    return ret;
}

static int hsmCryptoEcdsaSign(whServerContext* server, whPacket* packet,
    uint16_t* size)
{
    int ret;
    word32 len;
    /* in and out are after the fixed size fields */
    byte* in = (uint8_t*)(&packet->pkEccSignReq + 1);
    byte* out = (uint8_t*)(&packet->pkEccSignRes + 1);
    /* init pivate key */
    ret = wc_ecc_init_ex(server->crypto->algoCtx.eccPrivate, NULL,
        server->crypto->devId);
    /* load the private key */
    if (ret == 0) {
        ret = hsmLoadKeyEcc(server, server->crypto->algoCtx.eccPrivate,
            packet->pkEccSignReq.keyId, packet->pkEccSignReq.curveId);
    }
    /* sign the input */
    if (ret == 0) {
        len = WH_COMM_MTU - sizeof(packet->pkEccSignRes);
        ret = wc_ecc_sign_hash(in, packet->pkEccSignReq.sz, out, &len,
            server->crypto->rng, server->crypto->algoCtx.eccPrivate);
    }
    wc_ecc_free(server->crypto->algoCtx.eccPrivate);
    if (ret == 0) {
        packet->pkEccSignRes.sz = len;
        *size = WH_PACKET_STUB_SIZE + sizeof(packet->pkEccSignRes) + len;
    }
    return ret;
}

static int hsmCryptoEcdsaVerify(whServerContext* server, whPacket* packet,
    uint16_t* size)
{
    int ret;
    int res;
    /* sig and hash are after the fixed size fields */
    byte* sig = (uint8_t*)(&packet->pkEccVerifyReq + 1);
    byte* hash = (uint8_t*)(&packet->pkEccVerifyReq + 1) +
        packet->pkEccVerifyReq.sigSz;
    /* init public key */
    ret = wc_ecc_init_ex(server->crypto->pubKey.eccPublic, NULL,
        server->crypto->devId);
    /* load the public key */
    if (ret == 0) {
        ret = hsmLoadKeyEcc(server, server->crypto->pubKey.eccPublic,
            packet->pkEccVerifyReq.keyId, packet->pkEccVerifyReq.curveId);
    }
    /* verify the signature */
    if (ret == 0) {
        ret = wc_ecc_verify_hash(sig, packet->pkEccVerifyReq.sigSz, hash,
            packet->pkEccVerifyReq.hashSz, &res, server->crypto->pubKey.eccPublic);
    }
    wc_ecc_free(server->crypto->pubKey.eccPublic);
    if (ret == 0) {
        packet->pkEccVerifyRes.res = res;
        *size = WH_PACKET_STUB_SIZE + sizeof(packet->pkEccVerifyRes);
    }
    return ret;
}

static int hsmCryptoEcCheckPrivKey(whServerContext* server, whPacket* packet,
    uint16_t* size)
{
    int ret;
    /* init pivate key */
    ret = wc_ecc_init_ex(server->crypto->algoCtx.eccPrivate, NULL,
        server->crypto->devId);
    /* load the private key */
    if (ret == 0) {
        ret = hsmLoadKeyEcc(server, server->crypto->algoCtx.eccPrivate,
            packet->pkEccCheckReq.keyId, packet->pkEccCheckReq.curveId);
    }
    /* check the key */
    if (ret == 0)
        ret = wc_ecc_check_key(server->crypto->algoCtx.eccPrivate);
    wc_ecc_free(server->crypto->algoCtx.eccPrivate);
    if (ret == 0) {
        packet->pkEccCheckRes.ok = 1;
        *size = WH_PACKET_STUB_SIZE + sizeof(packet->pkEccCheckRes);
    }
    return ret;
}
#endif /* HAVE_ECC */

#ifndef NO_AES
#ifdef HAVE_AES_CBC
static int hsmCryptoAesCbc(whServerContext* server, whPacket* packet,
    uint16_t* size)
{
    int ret = 0;
    word32 len;
    /* key, iv, in, and out are after fixed size fields */
    byte* key = (uint8_t*)(&packet->cipherAesCbcReq + 1);
    byte* iv = key + packet->cipherAesCbcReq.keyLen;
    byte* in = iv + AES_IV_SIZE;
    byte* out = (uint8_t*)(&packet->cipherAesCbcRes + 1);
    uint8_t tmpKey[AES_MAX_KEY_SIZE + AES_IV_SIZE];
    /* use keyId and load from keystore if keyId is nonzero, must check for zero
     * since WH_KEYID_ERASED may not be zero while the client always defaults to
     * devCtx 0 */
    if (packet->cipherAesCbcReq.keyId != 0) {
        len = sizeof(tmpKey);
        ret = hsmReadKey(server, WH_MAKE_KEYID(WH_KEYTYPE_CRYPTO,
            server->comm->client_id, packet->cipherAesCbcReq.keyId), NULL,
            tmpKey, (uint32_t*)&len);
        if (ret == 0) {
            /* set key to use tmpKey data */
            key = tmpKey;
            /* overwrite keyLen with internal length */
            packet->cipherAesCbcReq.keyLen = len;
        }
    }
    /* init key with possible hardware */
    if (ret == 0)
        ret = wc_AesInit(server->crypto->algoCtx.aes, NULL, server->crypto->devId);
    /* load the key */
    if (ret == 0) {
        ret = wc_AesSetKey(server->crypto->algoCtx.aes, key,
            (word32)packet->cipherAesCbcReq.keyLen, iv,
            packet->cipherAesCbcReq.enc == 1 ?
            AES_ENCRYPTION : AES_DECRYPTION);
    }
    /* do the crypto operation */
    if (ret == 0) {
        /* store this since it will be overwritten */
        len = packet->cipherAesCbcReq.sz;
        if (packet->cipherAesCbcReq.enc == 1)
            ret = wc_AesCbcEncrypt(server->crypto->algoCtx.aes, out, in, len);
        else
            ret = wc_AesCbcDecrypt(server->crypto->algoCtx.aes, out, in, len);
    }
    wc_AesFree(server->crypto->algoCtx.aes);
    /* encode the return sz */
    if (ret == 0) {
        /* set sz */
        packet->cipherAesCbcRes.sz = len;
        *size = WH_PACKET_STUB_SIZE +
            sizeof(packet->cipherAesCbcRes) + len;
    }
    return ret;
}
#endif /* HAVE_AES_CBC */
#ifdef HAVE_AESGCM
static int hsmCryptoAesGcm(whServerContext* server, whPacket* packet,
    uint16_t* size)
{
    int ret = 0;
    word32 len;
    /* key, iv, in, authIn, authTag, and out are after fixed size fields */
    byte* key = (uint8_t*)(&packet->cipherAesGcmReq + 1);
    byte* iv = key + packet->cipherAesGcmReq.keyLen;
    byte* in = iv + packet->cipherAesGcmReq.ivSz;
    byte* authIn = in + packet->cipherAesGcmReq.sz;
    byte* out = (uint8_t*)(&packet->cipherAesGcmRes + 1);
    byte* authTag;
    uint8_t tmpKey[AES_MAX_KEY_SIZE + AES_IV_SIZE];
    /* use keyId and load from keystore if keyId is nonzero, must check for zero
     * since WH_KEYID_ERASED may not be zero while the client always defaults to
     * devCtx 0 */
    if (packet->cipherAesGcmReq.keyId != 0) {
        len = sizeof(tmpKey);
        ret = hsmReadKey(server, WH_MAKE_KEYID(WH_KEYTYPE_CRYPTO,
            server->comm->client_id, packet->cipherAesGcmReq.keyId),
            NULL, tmpKey, (uint32_t*)&len);
        if (ret == 0) {
            /* set key to use tmpKey data */
            key = tmpKey;
            /* overwrite keyLen with internal length */
            packet->cipherAesGcmReq.keyLen = len;
        }
    }
    /* init key with possible hardware */
    if (ret == 0)
        ret = wc_AesInit(server->crypto->algoCtx.aes, NULL, server->crypto->devId);
    /* load the key */
    if (ret == 0) {
        ret = wc_AesGcmSetKey(server->crypto->algoCtx.aes, key,
            packet->cipherAesGcmReq.keyLen);
    }
    /* do the crypto operation */
    if (ret == 0) {
        /* store this since it will be overwritten */
        len = packet->cipherAesGcmReq.sz;
        *size = 0;
        if (packet->cipherAesGcmReq.enc == 1) {
            /* set authTag as a packet output */
            authTag = out + len;
            *size += packet->cipherAesGcmReq.authTagSz;
            /* copy authTagSz since it will be overwritten */
            packet->cipherAesGcmRes.authTagSz =
                packet->cipherAesGcmReq.authTagSz;
            ret = wc_AesGcmEncrypt(server->crypto->algoCtx.aes, out, in, len, iv,
                packet->cipherAesGcmReq.ivSz, authTag,
                packet->cipherAesGcmReq.authTagSz, authIn,
                packet->cipherAesGcmReq.authInSz);
        }
        else {
            /* set authTag as a packet input */
            authTag = authIn + packet->cipherAesGcmReq.authInSz;
            ret = wc_AesGcmDecrypt(server->crypto->algoCtx.aes, out, in, len,
                iv, packet->cipherAesGcmReq.ivSz, authTag,
                packet->cipherAesGcmReq.authTagSz, authIn,
                packet->cipherAesGcmReq.authInSz);
        }
    }
    wc_AesFree(server->crypto->algoCtx.aes);
    /* encode the return sz */
    if (ret == 0) {
        /* set sz */
        packet->cipherAesGcmRes.sz = len;
        *size += WH_PACKET_STUB_SIZE +
            sizeof(packet->cipherAesGcmRes) + len;
    }
    return ret;
}
#endif /* HAVE_AESGCM */
#endif /* !NO_AES */

#ifdef WOLFSSL_CMAC
static int hsmCryptoCmac(whServerContext* server, whPacket* packet,
    uint16_t* size, uint16_t seq)
{
    whKeyId keyId = WH_KEYID_ERASED;
    int ret;
    int i;
    word32 len;
    word32 blockSz = AES_BLOCK_SIZE;
    uint16_t cancelSeq;
    uint8_t tmpKey[AES_MAX_KEY_SIZE + AES_IV_SIZE];
    /* in, out and key are after the fixed size fields */
    byte* in = (uint8_t*)(&packet->cmacReq + 1);
    byte* key = in + packet->cmacReq.inSz;
    byte* out = (uint8_t*)(&packet->cmacRes + 1);
    whNvmMetadata meta[1] = {{0}};
    /* do oneshot if all fields are present */
    if (packet->cmacReq.inSz != 0 && packet->cmacReq.keySz != 0 &&
        packet->cmacReq.outSz != 0) {
        len = packet->cmacReq.outSz;
        ret = wc_AesCmacGenerate_ex(server->crypto->algoCtx.cmac, out, &len, in,
            packet->cmacReq.inSz, key, packet->cmacReq.keySz, NULL,
            server->crypto->devId);
        packet->cmacRes.outSz = len;
    }
    else {
        /* do each operation based on which fields are set */
        /* set key if present, otherwise load the struct from keyId */
        if (packet->cmacReq.keySz != 0) {
            /* initialize cmac with key and type */
            ret = wc_InitCmac_ex(server->crypto->algoCtx.cmac, key,
                packet->cmacReq.keySz, packet->cmacReq.type, NULL, NULL,
                server->crypto->devId);
        }
        else {
            len = sizeof(server->crypto->algoCtx.cmac);
            keyId = packet->cmacReq.keyId;
            ret = hsmReadKey(server,
                WH_MAKE_KEYID(WH_KEYTYPE_CRYPTO,
                server->comm->client_id, keyId), NULL,
                (uint8_t*)server->crypto->algoCtx.cmac, (uint32_t*)&len);
            /* if the key size is a multiple of aes, init the key and
             * overwrite the existing key on exit */
            if (len == AES_128_KEY_SIZE || len == AES_192_KEY_SIZE ||
                len == AES_256_KEY_SIZE) {
                XMEMCPY(tmpKey, (uint8_t*)server->crypto->algoCtx.cmac, len);
                /* type is not a part of the update call, assume AES */
                ret = wc_InitCmac_ex(server->crypto->algoCtx.cmac, tmpKey, len,
                    WC_CMAC_AES, NULL, NULL, server->crypto->devId);
            }
            else if (len != sizeof(server->crypto->algoCtx.cmac))
                ret = BAD_FUNC_ARG;
        }
        if (ret == 0 && packet->cmacReq.inSz != 0) {
<<<<<<< HEAD
            for (   i = 0;
                    ret == 0 && i < (int)(packet->cmacReq.inSz);
                    i += AES_BLOCK_SIZE) {
=======
            for (i = 0; ret == 0 && i < packet->cmacReq.inSz; i += AES_BLOCK_SIZE) {
                if (i + AES_BLOCK_SIZE > packet->cmacReq.inSz) {
                    blockSz = packet->cmacReq.inSz - i;
                }
>>>>>>> be283141
                ret = wc_CmacUpdate(server->crypto->algoCtx.cmac, in + i,
                    blockSz);
                if (ret == 0) {
                    ret = wh_Server_GetCanceledSequence(server, &cancelSeq);
                    if (ret == 0 && cancelSeq == seq) {
                        ret = WH_ERROR_CANCEL;
                    }
                }
            }
        }
        /* do final and evict the struct if outSz is set, otherwise cache the
         * struct for a future call */
        if ((ret == 0 && packet->cmacReq.outSz != 0) || ret == WH_ERROR_CANCEL) {
            if (ret != WH_ERROR_CANCEL) {
                keyId = packet->cmacReq.keyId;
                len = packet->cmacReq.outSz;
                ret = wc_CmacFinal(server->crypto->algoCtx.cmac, out, &len);
                packet->cmacRes.outSz = len;
                packet->cmacRes.keyId = WH_KEYID_ERASED;
            }
            /* evict the key, canceling means abandoning the current state */
            if (ret == 0 || ret == WH_ERROR_CANCEL) {
                /* Don't override return value except on failure */
                int tmpRet = hsmEvictKey(
                    server, WH_MAKE_KEYID(WH_KEYTYPE_CRYPTO,
                                               server->comm->client_id, keyId));
                if (tmpRet != 0) {
                    ret = tmpRet;
                }
            }
        }
        else if (ret == 0) {
            /* cache/re-cache updated struct */
            if (packet->cmacReq.keySz != 0) {
                keyId = WH_KEYTYPE_CRYPTO;
                ret = hsmGetUniqueId(server, &keyId);
            }
            else {
                keyId = WH_MAKE_KEYID(WH_KEYTYPE_CRYPTO,
                    server->comm->client_id, packet->cmacReq.keyId);
            }
            meta->id = keyId;
            meta->len = sizeof(server->crypto->algoCtx.cmac);
            ret = hsmCacheKey(server, meta, (uint8_t*)server->crypto->algoCtx.cmac);
            packet->cmacRes.keyId = (keyId & WH_KEYID_MASK);
            packet->cmacRes.outSz = 0;
        }
    }
    if (ret == 0) {
        *size = WH_PACKET_STUB_SIZE + sizeof(packet->cmacRes) +
            packet->cmacRes.outSz;
    }
    return ret;
}
#endif

int wh_Server_HandleCryptoRequest(whServerContext* server,
    uint16_t action, uint8_t* data, uint16_t* size, uint16_t seq)
{
    int ret = 0;
    uint8_t* out;
    whPacket* packet = (whPacket*)data;
    if (server == NULL || server->crypto == NULL || data == NULL || size == NULL)
        return BAD_FUNC_ARG;
    switch (action)
    {
    case WC_ALGO_TYPE_CIPHER:
        switch (packet->cipherAnyReq.type)
        {
#ifndef NO_AES
#ifdef HAVE_AES_CBC
        case WC_CIPHER_AES_CBC:
            ret = hsmCryptoAesCbc(server, (whPacket*)data, size);
            break;
#endif /* HAVE_AES_CBC */
#ifdef HAVE_AESGCM
        case WC_CIPHER_AES_GCM:
            ret = hsmCryptoAesGcm(server, (whPacket*)data, size);
            break;
#endif /* HAVE_AESGCM */
#endif /* !NO_AES */
        default:
            ret = NOT_COMPILED_IN;
            break;
        }
        break;
    case WC_ALGO_TYPE_PK:
        switch (packet->pkAnyReq.type)
        {
#ifndef NO_RSA
#ifdef WOLFSSL_KEY_GEN
        case WC_PK_TYPE_RSA_KEYGEN:
            ret = hsmCryptoRsaKeyGen(server, (whPacket*)data, size);
            break;
#endif  /* WOLFSSL_KEY_GEN */
        case WC_PK_TYPE_RSA:
            switch (packet->pkRsaReq.opType)
            {
                case RSA_PUBLIC_ENCRYPT:
                case RSA_PUBLIC_DECRYPT:
                case RSA_PRIVATE_ENCRYPT:
                case RSA_PRIVATE_DECRYPT:
                    ret = hsmCryptoRsaFunction(server, (whPacket*)data, size);
                    break;
            }
            break;
        case WC_PK_TYPE_RSA_GET_SIZE:
            ret = hsmCryptoRsaGetSize(server, (whPacket*)data, size);
            break;
#endif /* !NO_RSA */
#ifdef HAVE_ECC
        case WC_PK_TYPE_EC_KEYGEN:
            ret = hsmCryptoEcKeyGen(server, (whPacket*)data, size);
            break;
        case WC_PK_TYPE_ECDH:
            ret = hsmCryptoEcdh(server, (whPacket*)data, size);
            break;
        case WC_PK_TYPE_ECDSA_SIGN:
            ret = hsmCryptoEcdsaSign(server, (whPacket*)data, size);
            break;
        case WC_PK_TYPE_ECDSA_VERIFY:
            ret = hsmCryptoEcdsaVerify(server, (whPacket*)data, size);
            break;
        case WC_PK_TYPE_EC_CHECK_PRIV_KEY:
            ret = hsmCryptoEcCheckPrivKey(server, (whPacket*)data, size);
            break;
#endif /* HAVE_ECC */
#ifdef HAVE_CURVE25519
        case WC_PK_TYPE_CURVE25519_KEYGEN:
            ret = hsmCryptoCurve25519KeyGen(server, (whPacket*)data, size);
            break;
        case WC_PK_TYPE_CURVE25519:
            ret = hsmCryptoCurve25519(server, (whPacket*)data, size);
            break;
#endif /* HAVE_CURVE25519 */
        default:
            ret = NOT_COMPILED_IN;
            break;
        }
        break;
#ifndef WC_NO_RNG
    case WC_ALGO_TYPE_RNG:
        /* out is after the fixed size fields */
        out = (uint8_t*)(&packet->rngRes + 1);
        /* generate the bytes */
        ret = wc_RNG_GenerateBlock(server->crypto->rng, out, packet->rngReq.sz);
        if (ret == 0) {
            *size = WH_PACKET_STUB_SIZE + sizeof(packet->rngRes) +
                packet->rngRes.sz;
        }
        break;
#endif /* !WC_NO_RNG */
#ifdef WOLFSSL_CMAC
    case WC_ALGO_TYPE_CMAC:
        ret = hsmCryptoCmac(server, (whPacket*)data, size, seq);
        break;
#endif
    case WC_ALGO_TYPE_NONE:
    default:
        ret = NOT_COMPILED_IN;
        break;
    }

    /* Propagate error code to client in response packet */
    packet->rc = ret;

    if (ret != 0)
        *size = WH_PACKET_STUB_SIZE + sizeof(packet->rc);

    /* Since crypto error codes are propagated to the client in the response
     * packet, return success to the caller unless a cancellation has occurred
     */
    if (ret != WH_ERROR_CANCEL) {
        ret = 0;
    }
    return ret;
}
#endif  /* !WOLFHSM_CFG_NO_CRYPTO */<|MERGE_RESOLUTION|>--- conflicted
+++ resolved
@@ -737,16 +737,10 @@
                 ret = BAD_FUNC_ARG;
         }
         if (ret == 0 && packet->cmacReq.inSz != 0) {
-<<<<<<< HEAD
-            for (   i = 0;
-                    ret == 0 && i < (int)(packet->cmacReq.inSz);
-                    i += AES_BLOCK_SIZE) {
-=======
             for (i = 0; ret == 0 && i < packet->cmacReq.inSz; i += AES_BLOCK_SIZE) {
                 if (i + AES_BLOCK_SIZE > packet->cmacReq.inSz) {
                     blockSz = packet->cmacReq.inSz - i;
                 }
->>>>>>> be283141
                 ret = wc_CmacUpdate(server->crypto->algoCtx.cmac, in + i,
                     blockSz);
                 if (ret == 0) {
